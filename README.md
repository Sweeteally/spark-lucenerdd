--- conflicted
+++ resolved
@@ -76,13 +76,8 @@
 
 spark-lucenerdd      | Release Date | Spark compatibility | Notes | Status
 ------------------------- | ------------ | -------------------------- | ----- | ----
-<<<<<<< HEAD
-0.2.4-SNAPSHOT            |             | >= 2.0.1           | [develop](https://github.com/zouzias/spark-lucenerdd/tree/develop) | Under Development
-0.2.3 | 2016-10-09   | >= 2.0.1           | [tag v0.2.3](https://github.com/zouzias/spark-lucenerdd/tree/v0.2.3) | Released 
-=======
 0.2.5-SNAPSHOT            |             | >= 2.0.1           | [develop](https://github.com/zouzias/spark-lucenerdd/spark-lucenerdd) | Under Development
 0.2.4 | 2016-12-01   | >= 2.0.1           | [tag v0.2.4](https://github.com/zouzias/spark-lucenerdd/tree/v0.2.4) | Released 
->>>>>>> 21702c76
 0.1.0 | 2016-09-26   | 1.4.x, 1.5.x, 1.6.x  | [tag v0.1.0](https://github.com/zouzias/spark-lucenerdd/tree/v0.1.0) | Cross-released with 2.10/2.11
 
 ### Project Status and Limitations
